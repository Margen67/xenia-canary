--- conflicted
+++ resolved
@@ -41,18 +41,11 @@
   } else if (!buffer_ptr) {
     result = X_ERROR_INVALID_PARAMETER;
   } else {
-<<<<<<< HEAD
-    size_t actual_buffer_length =
-        buffer_length > e->item_size() ? buffer_length : e->item_size();
-    if (buffer_length == e->items_per_enumerate()) {
-      actual_buffer_length = e->item_size() * e->items_per_enumerate();
-=======
     size_t needed_buffer_size = e->item_size() * e->items_per_enumerate();
 
     uint32_t actual_buffer_size = buffer_size;
     if (buffer_size == e->items_per_enumerate()) {
       actual_buffer_size = static_cast<uint32_t>(needed_buffer_size);
->>>>>>> a69a0589
       // Known culprits:
       //   Final Fight: Double Impact (saves)
       XELOGW(
@@ -62,30 +55,12 @@
           e->items_per_enumerate());
     }
 
-<<<<<<< HEAD
-    std::memset(buffer, 0, 0x1C);
-
-    if (e->current_item() >= e->item_count()) {
-      result = X_ERROR_NO_MORE_FILES;
-    } else {
-      auto item_buffer = static_cast<uint8_t*>(buffer);
-      auto max_items = actual_buffer_length / e->item_size();
-      while (max_items--) {
-        if (!e->WriteItem(item_buffer)) {
-          break;
-        }
-        item_buffer += e->item_size();
-        item_count++;
-      }
-      result = X_ERROR_SUCCESS;
-=======
     result = X_ERROR_INSUFFICIENT_BUFFER;
     if (actual_buffer_size >= needed_buffer_size) {
-      buffer_ptr.Zero(actual_buffer_size);
+      buffer_ptr.Zero(0x1C);
       result =
           e->WriteItems(buffer_ptr.guest_address(), buffer_ptr.as<uint8_t*>(),
                         actual_buffer_size, &item_count);
->>>>>>> a69a0589
     }
   }
 
