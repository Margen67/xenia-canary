--- conflicted
+++ resolved
@@ -665,21 +665,6 @@
                                      dword_t inp_2_size, lpvoid_t inp_3,
                                      dword_t inp_3_size, lpvoid_t out,
                                      dword_t out_size) {
-<<<<<<< HEAD
-  if (obscured_key) {
-    uint8_t key[16];
-
-    // Deobscure key
-    XECRYPT_AES_STATE aes;
-    XeCryptAesKey(&aes, (uint8_t*)xe_key_obfuscation_key);
-    XeCryptAesEcb(&aes, obscured_key, key, 0);
-
-    XeCryptHmacSha(key, 0x10, inp_1, inp_1_size, inp_2, inp_2_size, inp_3,
-                   inp_3_size, out, out_size);
-    return X_STATUS_SUCCESS;
-  }
-  return X_STATUS_INVALID_PARAMETER;
-=======
   if (!obscured_key) {
     return X_STATUS_INVALID_PARAMETER;
   }
@@ -694,7 +679,6 @@
   XeCryptHmacSha(key, 0x10, inp_1, inp_1_size, inp_2, inp_2_size, inp_3,
                  inp_3_size, out, out_size);
   return X_STATUS_SUCCESS;
->>>>>>> 8f1f849a
 }
 DECLARE_XBOXKRNL_EXPORT1(XeKeysHmacShaUsingKey, kNone, kImplemented);
 
